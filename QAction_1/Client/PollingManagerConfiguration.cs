﻿namespace Skyline.PollingManager.Client
{
    using System.Collections.Generic;
    using System.Linq;

<<<<<<< HEAD
	using Skyline.DataMiner.Scripting;
	using Skyline.PollingManager.Pollable;
	using Skyline.PollingManager.Structs;
=======
    using Skyline.DataMiner.Scripting;
>>>>>>> cabc13b9

    using Skyline.PollingManager.Enums;
    using Skyline.PollingManager.Pollable;
    using Skyline.PollingManager.Structs;

    public class PollingManagerConfiguration
	{
		private readonly Dictionary<string, PollableBase> _rows = new Dictionary<string, PollableBase>()
		{
			// Parent of CEO, CFO, CTO
			// Child of -
<<<<<<< HEAD
			{ "Owner", new Pollable(Protocol, "Owner") },

			// Parent of CFO, CTO, Expert Hub Lead
			// Child of Owner
			{ "CEO", new Pollable(Protocol, "CEO") },

			// Parent of -
			// Child of Owner, CEO
			{ "CFO", new Pollable(Protocol, "CFO") },

			// Parent of Expert Hub Lead
			// Child of Owner, CEO
			{ "CTO", new Pollable(Protocol, "CTO") },

			// Parent of Principal 1, Principal 2, Senior 1
			// Child of CEO, CTO
			{ "Expert Hub Lead", new Pollable(Protocol, "Expert Hub Lead") },

			// Parent of Senior 2, Senior 3
			// Child of CTO, Expert Hub Lead
			{ "Principal 1", new Pollable(Protocol, "Principal 1") },

			// Parent of Senior 1
			// Child of CTO, Expert Hub Lead
			{ "Principal 2", new Pollable(Protocol, "Principal 2") },

			// Parent of -
			// Child of Expert Hub Lead, Principal 2
			{ "Senior 1", new Pollable(Protocol, "Senior 1") },

			// Parent of -
			// Child of Principal 1
			{ "Senior 2", new Pollable(Protocol, "Senior 2") },

			// Parent of -
			// Child of Principal 1
			{ "Senior 3", new Pollable(Protocol, "Senior 3") },
=======
			{ "Owner", new PollableA(Protocol, "Owner - A") },

			// Parent of CFO, CTO, Expert Hub Lead
			// Child of Owner
			{ "CEO", new PollableA(Protocol, "CEO - A") },

			// Parent of -
			// Child of Owner, CEO
			{ "CFO", new PollableB(Protocol, "CFO - B", 15) },

			// Parent of Expert Hub Lead
			// Child of Owner, CEO
			{ "CTO", new PollableB(Protocol, "CTO - B", 20) },

			// Parent of Principal 1, Principal 2, Senior 1
			// Child of CEO, CTO
			{ "Expert Hub Lead", new PollableB(Protocol, "Expert Hub Lead - B") },

			// Parent of Senior 2, Senior 3
			// Child of CTO, Expert Hub Lead
			{ "Principal 1", new PollableB(Protocol, "Principal 1 - B") },

			// Parent of Senior 1
			// Child of CTO, Expert Hub Lead
			{ "Principal 2", new PollableC(Protocol, "Principal 2 - C", 30, 60, PeriodType.Default) },

			// Parent of -
			// Child of Expert Hub Lead, Principal 2
			{ "Senior 1", new PollableA(Protocol, "Senior 1 - A") },

			// Parent of -
			// Child of Principal 1
			{ "Senior 2", new PollableB(Protocol, "Senior 2 - B") },

			// Parent of -
			// Child of Principal 1
			{ "Senior 3", new PollableC(Protocol, "Senior 3 - C") },
>>>>>>> cabc13b9
		};

		private readonly List<Dependency> _dependencies = new List<Dependency>()
		{
			new Dependency(1, true, "Must Be On is not on!"),
			new Dependency(3, false, "Must Not Be Vacation is on vacation!"),
			new Dependency("Working", true, "Must Equal Working is not working!"),
		};

		public PollingManagerConfiguration(SLProtocol protocol)
		{
			Protocol = protocol;
			SetRelations();
			SetDependencies();
		}

		public static SLProtocol Protocol { get; set; }

		public List<PollableBase> Rows => _rows.Select(row => row.Value).ToList();

		private void SetRelations()
		{
			_rows["Owner"].AddChildren(_rows["CEO"], _rows["CFO"], _rows["CTO"]);

			_rows["CEO"].AddChildren(_rows["CFO"], _rows["CTO"], _rows["Expert Hub Lead"]);

			_rows["CTO"].AddChildren(_rows["Expert Hub Lead"]);

			_rows["Principal 1"].AddParents(_rows["CTO"], _rows["Expert Hub Lead"]);
			_rows["Principal 1"].AddChildren(_rows["Senior 2"], _rows["Senior 3"]);

			_rows["Principal 2"].AddParents(_rows["CTO"], _rows["Expert Hub Lead"]);
			_rows["Principal 2"].AddChildren(_rows["Senior 1"]);

			_rows["Senior 1"].AddParents(_rows["Expert Hub Lead"]);
		}

		private void SetDependencies()
		{
			_rows["Owner"].AddDependency(10, _dependencies[0]);
			_rows["Owner"].AddDependency(20, _dependencies[1]);
			_rows["Owner"].AddDependency(30, _dependencies[2]);
		}
	}
}<|MERGE_RESOLUTION|>--- conflicted
+++ resolved
@@ -1,145 +1,87 @@
 ﻿namespace Skyline.PollingManager.Client
 {
-    using System.Collections.Generic;
-    using System.Linq;
+	using System.Collections.Generic;
 
-<<<<<<< HEAD
 	using Skyline.DataMiner.Scripting;
+
 	using Skyline.PollingManager.Pollable;
 	using Skyline.PollingManager.Structs;
-=======
-    using Skyline.DataMiner.Scripting;
->>>>>>> cabc13b9
 
-    using Skyline.PollingManager.Enums;
-    using Skyline.PollingManager.Pollable;
-    using Skyline.PollingManager.Structs;
+	public class PollingManagerConfiguration : PollingManagerConfigurationBase
+	{
+		public PollingManagerConfiguration(SLProtocol protocol) : base(protocol)
+		{
+			Rows = new Dictionary<string, PollableBase>()
+			{
+				// Parent of CEO, CFO, CTO
+				// Child of -
+				{ "Owner", new Pollable(Protocol, "Owner - A") },
 
-    public class PollingManagerConfiguration
-	{
-		private readonly Dictionary<string, PollableBase> _rows = new Dictionary<string, PollableBase>()
-		{
-			// Parent of CEO, CFO, CTO
-			// Child of -
-<<<<<<< HEAD
-			{ "Owner", new Pollable(Protocol, "Owner") },
+				// Parent of CFO, CTO, Expert Hub Lead
+				// Child of Owner
+				{ "CEO", new Pollable(Protocol, "CEO - A") },
 
-			// Parent of CFO, CTO, Expert Hub Lead
-			// Child of Owner
-			{ "CEO", new Pollable(Protocol, "CEO") },
+				// Parent of -
+				// Child of Owner, CEO
+				{ "CFO", new Pollable(Protocol, "CFO - B") },
 
-			// Parent of -
-			// Child of Owner, CEO
-			{ "CFO", new Pollable(Protocol, "CFO") },
+				// Parent of Expert Hub Lead
+				// Child of Owner, CEO
+				{ "CTO", new Pollable(Protocol, "CTO - B") },
 
-			// Parent of Expert Hub Lead
-			// Child of Owner, CEO
-			{ "CTO", new Pollable(Protocol, "CTO") },
+				// Parent of Principal 1, Principal 2, Senior 1
+				// Child of CEO, CTO
+				{ "Expert Hub Lead", new Pollable(Protocol, "Expert Hub Lead - B") },
 
-			// Parent of Principal 1, Principal 2, Senior 1
-			// Child of CEO, CTO
-			{ "Expert Hub Lead", new Pollable(Protocol, "Expert Hub Lead") },
+				// Parent of Senior 2, Senior 3
+				// Child of CTO, Expert Hub Lead
+				{ "Principal 1", new Pollable(Protocol, "Principal 1 - B") },
 
-			// Parent of Senior 2, Senior 3
-			// Child of CTO, Expert Hub Lead
-			{ "Principal 1", new Pollable(Protocol, "Principal 1") },
+				// Parent of Senior 1
+				// Child of CTO, Expert Hub Lead
+				{ "Principal 2", new Pollable(Protocol, "Principal 2 - C") },
 
-			// Parent of Senior 1
-			// Child of CTO, Expert Hub Lead
-			{ "Principal 2", new Pollable(Protocol, "Principal 2") },
+				// Parent of -
+				// Child of Expert Hub Lead, Principal 2
+				{ "Senior 1", new Pollable(Protocol, "Senior 1 - A") },
 
-			// Parent of -
-			// Child of Expert Hub Lead, Principal 2
-			{ "Senior 1", new Pollable(Protocol, "Senior 1") },
+				// Parent of -
+				// Child of Principal 1
+				{ "Senior 2", new Pollable(Protocol, "Senior 2 - B") },
 
-			// Parent of -
-			// Child of Principal 1
-			{ "Senior 2", new Pollable(Protocol, "Senior 2") },
+				// Parent of -
+				// Child of Principal 1
+				{ "Senior 3", new Pollable(Protocol, "Senior 3 - C") },
+			};
 
-			// Parent of -
-			// Child of Principal 1
-			{ "Senior 3", new Pollable(Protocol, "Senior 3") },
-=======
-			{ "Owner", new PollableA(Protocol, "Owner - A") },
-
-			// Parent of CFO, CTO, Expert Hub Lead
-			// Child of Owner
-			{ "CEO", new PollableA(Protocol, "CEO - A") },
-
-			// Parent of -
-			// Child of Owner, CEO
-			{ "CFO", new PollableB(Protocol, "CFO - B", 15) },
-
-			// Parent of Expert Hub Lead
-			// Child of Owner, CEO
-			{ "CTO", new PollableB(Protocol, "CTO - B", 20) },
-
-			// Parent of Principal 1, Principal 2, Senior 1
-			// Child of CEO, CTO
-			{ "Expert Hub Lead", new PollableB(Protocol, "Expert Hub Lead - B") },
-
-			// Parent of Senior 2, Senior 3
-			// Child of CTO, Expert Hub Lead
-			{ "Principal 1", new PollableB(Protocol, "Principal 1 - B") },
-
-			// Parent of Senior 1
-			// Child of CTO, Expert Hub Lead
-			{ "Principal 2", new PollableC(Protocol, "Principal 2 - C", 30, 60, PeriodType.Default) },
-
-			// Parent of -
-			// Child of Expert Hub Lead, Principal 2
-			{ "Senior 1", new PollableA(Protocol, "Senior 1 - A") },
-
-			// Parent of -
-			// Child of Principal 1
-			{ "Senior 2", new PollableB(Protocol, "Senior 2 - B") },
-
-			// Parent of -
-			// Child of Principal 1
-			{ "Senior 3", new PollableC(Protocol, "Senior 3 - C") },
->>>>>>> cabc13b9
-		};
-
-		private readonly List<Dependency> _dependencies = new List<Dependency>()
-		{
-			new Dependency(1, true, "Must Be On is not on!"),
-			new Dependency(3, false, "Must Not Be Vacation is on vacation!"),
-			new Dependency("Working", true, "Must Equal Working is not working!"),
-		};
-
-		public PollingManagerConfiguration(SLProtocol protocol)
-		{
-			Protocol = protocol;
-			SetRelations();
-			SetDependencies();
+			Dependencies = new List<Dependency>()
+			{
+			};
 		}
 
-		public static SLProtocol Protocol { get; set; }
+		protected override Dictionary<string, PollableBase> Rows { get; set; }
 
-		public List<PollableBase> Rows => _rows.Select(row => row.Value).ToList();
+		protected override List<Dependency> Dependencies { get; set; }
 
-		private void SetRelations()
+		protected override void CreateDependencies()
 		{
-			_rows["Owner"].AddChildren(_rows["CEO"], _rows["CFO"], _rows["CTO"]);
-
-			_rows["CEO"].AddChildren(_rows["CFO"], _rows["CTO"], _rows["Expert Hub Lead"]);
-
-			_rows["CTO"].AddChildren(_rows["Expert Hub Lead"]);
-
-			_rows["Principal 1"].AddParents(_rows["CTO"], _rows["Expert Hub Lead"]);
-			_rows["Principal 1"].AddChildren(_rows["Senior 2"], _rows["Senior 3"]);
-
-			_rows["Principal 2"].AddParents(_rows["CTO"], _rows["Expert Hub Lead"]);
-			_rows["Principal 2"].AddChildren(_rows["Senior 1"]);
-
-			_rows["Senior 1"].AddParents(_rows["Expert Hub Lead"]);
 		}
 
-		private void SetDependencies()
+		protected override void CreateRelations()
 		{
-			_rows["Owner"].AddDependency(10, _dependencies[0]);
-			_rows["Owner"].AddDependency(20, _dependencies[1]);
-			_rows["Owner"].AddDependency(30, _dependencies[2]);
+			Rows["Owner"].AddChildren(Rows["CEO"], Rows["CFO"], Rows["CTO"]);
+
+			Rows["CEO"].AddChildren(Rows["CFO"], Rows["CTO"], Rows["Expert Hub Lead"]);
+
+			Rows["CTO"].AddChildren(Rows["Expert Hub Lead"]);
+
+			Rows["Principal 1"].AddParents(Rows["CTO"], Rows["Expert Hub Lead"]);
+			Rows["Principal 1"].AddChildren(Rows["Senior 2"], Rows["Senior 3"]);
+
+			Rows["Principal 2"].AddParents(Rows["CTO"], Rows["Expert Hub Lead"]);
+			Rows["Principal 2"].AddChildren(Rows["Senior 1"]);
+
+			Rows["Senior 1"].AddParents(Rows["Expert Hub Lead"]);
 		}
 	}
 }